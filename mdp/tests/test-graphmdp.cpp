--- conflicted
+++ resolved
@@ -27,13 +27,8 @@
 }
 
 TEST_CASE("GraphMDP", "[graphmdp]") {
-<<<<<<< HEAD
-    GraphMDP<State, Action> g({Action::LEFT, Action::RIGHT});
+    GraphMDP<State, Action> g;
     std::vector<State> states{"BAD", "A", "B", "C", "D", "E", "GOOD"};
-=======
-    GraphMDP<State, Action> g;
-    std::vector<State> states{"Bad", "A", "B", "C", "D", "E", "Good"};
->>>>>>> 55a95644
 
     SECTION("Default values") {
         REQUIRE(g.get_states().size() == 0);
@@ -52,30 +47,6 @@
         REQUIRE(g.get_states().size() == states.size());
         auto state_match = Catch::Matchers::UnorderedEquals(states);
         REQUIRE_THAT(g.get_states(), state_match);
-
-        // Terminal states
-        State terminal{"BAD"};
-        REQUIRE_THROWS(g.set_terminal_state("ANY", 0.0));
-        REQUIRE_FALSE(g.is_terminal_state(terminal));
-        g.set_terminal_state(terminal, -10.0);
-        REQUIRE(g.is_terminal_state(terminal));
-        for(const auto& a: {Action::LEFT, Action::RIGHT}){
-            auto transitions = g.get_transitions(terminal, a);
-            REQUIRE(transitions.size() == 1);
-            auto [s, r, p] = transitions[0];
-            REQUIRE(s == terminal);
-            REQUIRE(r == -10.0_a);
-            REQUIRE(p == 1.0_a);
-        }
-
-        // Adding transitions to terminal states is illegal
-        REQUIRE_THROWS(g.add_transition(terminal, Action::LEFT, "A", 1.0, 1.0));
-
-        // Check terminal states list
-        std::vector<State> terminal_states{"BAD", "GOOD"};
-        for(auto s: terminal_states) g.set_terminal_state(s, 0.0);
-        auto terminal_match = Catch::Matchers::UnorderedEquals(terminal_states);
-        REQUIRE_THAT(g.get_terminal_states(), terminal_match);
     }
 
     SECTION("Transitions") {
@@ -119,31 +90,12 @@
         }
 
         SECTION("Transition probability"){
-<<<<<<< HEAD
-            g.add_transition(A, Action::RIGHT, A, 10.0, 3.0);
-            g.add_transition(A, Action::RIGHT, B, 10.0, 1.0);
-            g.add_transition(A, Action::RIGHT, B, 10.0, 1.0);
-
-            REQUIRE(g.state_transition_probability(A, Action::RIGHT, B) == 0.40_a);
-        }
-    }
-
-    SECTION("Reward"){
-        State A{"A"}, B{"B"}, C{"C"};
-        g.add_transition(A, Action::LEFT, A, -10, 0.25);
-        g.add_transition(A, Action::LEFT, B, 50, 0.50);
-        g.add_transition(A, Action::LEFT, C, 5, 0.25);
-
-        double expected_reward = -10.0*0.25 + 50*0.5 + 5*0.25;
-        REQUIRE(g.expected_reward(A, Action::LEFT) == Approx(expected_reward));
-=======
             g.add_transition("A", Action::LEFT, "B", 100.0, 2);
             g.add_transition("A", Action::LEFT, "B", 30.0, 1);
             g.add_transition("A", Action::LEFT, "A", 10.0, 7);
             REQUIRE(g.state_transition_probability("A", Action::LEFT, "B") == 0.3_a);
             REQUIRE(g.state_transition_probability("B", Action::RIGHT, "A") == 0.0_a);
         }
->>>>>>> 55a95644
     }
 
     SECTION("Expected reward"){
